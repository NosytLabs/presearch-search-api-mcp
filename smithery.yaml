<<<<<<< HEAD
runtime: "typescript"
minMcpVersion: "1.0.0"
docUrl: "https://github.com/NosytLabs/presearch-search-api-mcp#readme"
startCommand:
  type: "stdio"
  configSchema:
    type: "object"
    additionalProperties: false
    required: ["PRESEARCH_API_KEY"]
    properties:
      PRESEARCH_API_KEY:
        type: "string"
        title: "Presearch API Key"
        description: "Your Presearch API Key for authentication. Get one at https://presearch.com/"
      PRESEARCH_TIMEOUT:
        type: "number"
        title: "Request Timeout (ms)"
        description: "Maximum time in milliseconds to wait for API requests."
        default: 10000
        minimum: 1000
        maximum: 60000
      SEARCH_MAX_RESULTS:
        type: "number"
        title: "Max Search Results"
        description: "Maximum number of search results to return per query."
        default: 50
        minimum: 1
        maximum: 100
      PRESEARCH_SAFE_SEARCH:
        type: "string"
        title: "Safe Search Level"
        description: "Filter adult content from search results."
        enum: ["off", "moderate", "strict"]
        default: "moderate"
      PRESEARCH_DEFAULT_LANGUAGE:
        type: "string"
        title: "Default Language"
        description: "Default language code for searches (e.g., en-US)."
        default: "en-US"
        pattern: "^[a-z]{2}(-[A-Z]{2})?$"
      CACHE_ENABLED:
        type: "boolean"
        title: "Enable Caching"
        description: "Enable in-memory caching of search results to improve performance."
        default: true
      CACHE_TTL:
        type: "number"
        title: "Cache TTL (seconds)"
        description: "Time-To-Live for cached entries in seconds."
        default: 300
        minimum: 60
      CACHE_MAX_KEYS:
        type: "number"
        title: "Max Cache Keys"
        description: "Maximum number of entries to store in the cache."
        default: 1000
        minimum: 100
      PRESEARCH_RETRIES:
        type: "number"
        title: "API Retries"
        description: "Number of retry attempts for failed API requests."
        default: 3
        minimum: 0
        maximum: 5
      CONNECTION_POOL_MAX_SOCKETS:
        type: "number"
        title: "Connection Pool Max Sockets"
        description: "Maximum number of concurrent connections in the HTTP connection pool."
        default: 10
        minimum: 1
        maximum: 50
      CONNECTION_POOL_KEEP_ALIVE:
        type: "boolean"
        title: "Connection Pool Keep Alive"
        description: "Enable persistent connections for better performance."
        default: true
      SCRAPE_MAX_RETRIES:
        type: "number"
        title: "Scrape Max Retries"
        description: "Maximum retry attempts for web scraping failures."
        default: 3
        minimum: 1
        maximum: 10
      RATE_LIMIT_MAX_REQUESTS:
        type: "number"
        title: "Rate Limit (Requests)"
        description: "Maximum number of requests allowed per window."
        default: 100
        minimum: 1
      RATE_LIMIT_WINDOW_MS:
        type: "number"
        title: "Rate Limit Window (ms)"
        description: "Time window for rate limiting in milliseconds."
        default: 60000
        minimum: 1000
      LOG_LEVEL:
        type: "string"
        title: "Log Level"
        description: "Verbosity of logging output."
        enum: ["error", "warn", "info", "debug"]
        default: "info"
      LOG_PRETTY:
        type: "boolean"
        title: "Pretty Logs"
        description: "Format logs for human readability (not recommended for production)."
        default: false
=======
# Smithery.ai Configuration
name: "presearch-mcp-server"
title: "Presearch MCP Server"
description: "The ultimate Presearch API MCP server for AI agents with decentralized web search, autonomous deep research, intelligent content scraping, and detailed analysis. Built for privacy and performance."
author: "Presearch MCP Team"
version: "2.2.0"
homepage: "https://github.com/NosytLabs/presearch-search-api-mcp"
repository: "https://github.com/NosytLabs/presearch-search-api-mcp"
documentation: "https://github.com/NosytLabs/presearch-search-api-mcp#readme"

# Runtime configuration
runtime: "container"
build:
  dockerfile: "Dockerfile"

# MCP protocol version
mcp_version: "1.0.0"

# Required and optional configuration
config:
  required: ["PRESEARCH_API_KEY"]
  properties:
    PRESEARCH_API_KEY:
      type: "string"
      title: "Presearch API Key"
      description: "Your Presearch API Key for authentication. Get one at https://presearch.com/"
    PRESEARCH_TIMEOUT:
      type: "number"
      title: "API Timeout"
      description: "Timeout for Presearch API requests in milliseconds"
      default: 10000
      minimum: 5000
      maximum: 30000
    SEARCH_MAX_RESULTS:
      type: "number"
      title: "Max Search Results"
      description: "Maximum number of search results to return"
      default: 50
      minimum: 10
      maximum: 100
    PRESEARCH_SAFE_SEARCH:
      type: "string"
      title: "Safe Search Level"
      description: "Safe search filtering level"
      default: "moderate"
      enum: ["off", "moderate", "strict"]
    PRESEARCH_DEFAULT_LANGUAGE:
      type: "string"
      title: "Default Language"
      description: "Default language for search results"
      default: "en-US"
    CACHE_ENABLED:
      type: "boolean"
      title: "Cache Enabled"
      description: "Enable response caching for better performance"
      default: true
    CACHE_TTL:
      type: "number"
      title: "Cache TTL"
      description: "Cache time-to-live in seconds"
      default: 300
      minimum: 60
      maximum: 3600
    CACHE_MAX_KEYS:
      type: "number"
      title: "Cache Max Keys"
      description: "Maximum number of cached entries"
      default: 1000
      minimum: 100
      maximum: 10000
    PRESEARCH_RETRIES:
      type: "number"
      title: "API Retries"
      description: "Number of retry attempts for failed API requests."
      default: 3
      minimum: 0
      maximum: 5
    CONNECTION_POOL_MAX_SOCKETS:
      type: "number"
      title: "Connection Pool Max Sockets"
      description: "Maximum number of concurrent connections in the HTTP connection pool."
      default: 10
      minimum: 1
      maximum: 50
    CONNECTION_POOL_KEEP_ALIVE:
      type: "boolean"
      title: "Connection Pool Keep Alive"
      description: "Enable persistent connections for better performance."
      default: true
    SCRAPE_MAX_RETRIES:
      type: "number"
      title: "Scrape Max Retries"
      description: "Maximum retry attempts for web scraping failures."
      default: 3
      minimum: 1
      maximum: 10
    RATE_LIMIT_MAX_REQUESTS:
      type: "number"
      title: "Rate Limit Max Requests"
      description: "Maximum requests per rate limit window"
      default: 100
      minimum: 50
      maximum: 1000
    RATE_LIMIT_WINDOW_MS:
      type: "number"
      title: "Rate Limit Window"
      description: "Rate limit time window in milliseconds"
      default: 60000
      minimum: 10000
      maximum: 300000
    LOG_LEVEL:
      type: "string"
      title: "Log Level"
      description: "Logging level"
      default: "info"
      enum: ["error", "warn", "info", "debug"]
    LOG_PRETTY:
      type: "boolean"
      title: "Pretty Logging"
      description: "Enable pretty formatted logging output"
      default: false

>>>>>>> 430e0239
  exampleConfig:
    PRESEARCH_API_KEY: "your_presearch_api_key_here"
    PRESEARCH_TIMEOUT: 10000
    SEARCH_MAX_RESULTS: 50
    PRESEARCH_SAFE_SEARCH: "moderate"
    PRESEARCH_DEFAULT_LANGUAGE: "en-US"
    CACHE_ENABLED: true
    CACHE_TTL: 300
    CACHE_MAX_KEYS: 1000
    PRESEARCH_RETRIES: 3
    CONNECTION_POOL_MAX_SOCKETS: 10
    CONNECTION_POOL_KEEP_ALIVE: true
    SCRAPE_MAX_RETRIES: 3
    RATE_LIMIT_MAX_REQUESTS: 100
    RATE_LIMIT_WINDOW_MS: 60000
    LOG_LEVEL: "info"
    LOG_PRETTY: false

# Tool categories
categories:
  - "search"
  - "research"
  - "scraping"
  - "export"
  - "utility"

# Tags for discovery
tags:
  - "presearch"
  - "mcp"
  - "search"
  - "privacy"
  - "decentralized"
  - "ai-tools"
  - "web-scraping"
  - "research"
  - "export"
  - "optimization"<|MERGE_RESOLUTION|>--- conflicted
+++ resolved
@@ -1,269 +1,3 @@
-<<<<<<< HEAD
 runtime: "typescript"
 minMcpVersion: "1.0.0"
-docUrl: "https://github.com/NosytLabs/presearch-search-api-mcp#readme"
-startCommand:
-  type: "stdio"
-  configSchema:
-    type: "object"
-    additionalProperties: false
-    required: ["PRESEARCH_API_KEY"]
-    properties:
-      PRESEARCH_API_KEY:
-        type: "string"
-        title: "Presearch API Key"
-        description: "Your Presearch API Key for authentication. Get one at https://presearch.com/"
-      PRESEARCH_TIMEOUT:
-        type: "number"
-        title: "Request Timeout (ms)"
-        description: "Maximum time in milliseconds to wait for API requests."
-        default: 10000
-        minimum: 1000
-        maximum: 60000
-      SEARCH_MAX_RESULTS:
-        type: "number"
-        title: "Max Search Results"
-        description: "Maximum number of search results to return per query."
-        default: 50
-        minimum: 1
-        maximum: 100
-      PRESEARCH_SAFE_SEARCH:
-        type: "string"
-        title: "Safe Search Level"
-        description: "Filter adult content from search results."
-        enum: ["off", "moderate", "strict"]
-        default: "moderate"
-      PRESEARCH_DEFAULT_LANGUAGE:
-        type: "string"
-        title: "Default Language"
-        description: "Default language code for searches (e.g., en-US)."
-        default: "en-US"
-        pattern: "^[a-z]{2}(-[A-Z]{2})?$"
-      CACHE_ENABLED:
-        type: "boolean"
-        title: "Enable Caching"
-        description: "Enable in-memory caching of search results to improve performance."
-        default: true
-      CACHE_TTL:
-        type: "number"
-        title: "Cache TTL (seconds)"
-        description: "Time-To-Live for cached entries in seconds."
-        default: 300
-        minimum: 60
-      CACHE_MAX_KEYS:
-        type: "number"
-        title: "Max Cache Keys"
-        description: "Maximum number of entries to store in the cache."
-        default: 1000
-        minimum: 100
-      PRESEARCH_RETRIES:
-        type: "number"
-        title: "API Retries"
-        description: "Number of retry attempts for failed API requests."
-        default: 3
-        minimum: 0
-        maximum: 5
-      CONNECTION_POOL_MAX_SOCKETS:
-        type: "number"
-        title: "Connection Pool Max Sockets"
-        description: "Maximum number of concurrent connections in the HTTP connection pool."
-        default: 10
-        minimum: 1
-        maximum: 50
-      CONNECTION_POOL_KEEP_ALIVE:
-        type: "boolean"
-        title: "Connection Pool Keep Alive"
-        description: "Enable persistent connections for better performance."
-        default: true
-      SCRAPE_MAX_RETRIES:
-        type: "number"
-        title: "Scrape Max Retries"
-        description: "Maximum retry attempts for web scraping failures."
-        default: 3
-        minimum: 1
-        maximum: 10
-      RATE_LIMIT_MAX_REQUESTS:
-        type: "number"
-        title: "Rate Limit (Requests)"
-        description: "Maximum number of requests allowed per window."
-        default: 100
-        minimum: 1
-      RATE_LIMIT_WINDOW_MS:
-        type: "number"
-        title: "Rate Limit Window (ms)"
-        description: "Time window for rate limiting in milliseconds."
-        default: 60000
-        minimum: 1000
-      LOG_LEVEL:
-        type: "string"
-        title: "Log Level"
-        description: "Verbosity of logging output."
-        enum: ["error", "warn", "info", "debug"]
-        default: "info"
-      LOG_PRETTY:
-        type: "boolean"
-        title: "Pretty Logs"
-        description: "Format logs for human readability (not recommended for production)."
-        default: false
-=======
-# Smithery.ai Configuration
-name: "presearch-mcp-server"
-title: "Presearch MCP Server"
-description: "The ultimate Presearch API MCP server for AI agents with decentralized web search, autonomous deep research, intelligent content scraping, and detailed analysis. Built for privacy and performance."
-author: "Presearch MCP Team"
-version: "2.2.0"
-homepage: "https://github.com/NosytLabs/presearch-search-api-mcp"
-repository: "https://github.com/NosytLabs/presearch-search-api-mcp"
-documentation: "https://github.com/NosytLabs/presearch-search-api-mcp#readme"
-
-# Runtime configuration
-runtime: "container"
-build:
-  dockerfile: "Dockerfile"
-
-# MCP protocol version
-mcp_version: "1.0.0"
-
-# Required and optional configuration
-config:
-  required: ["PRESEARCH_API_KEY"]
-  properties:
-    PRESEARCH_API_KEY:
-      type: "string"
-      title: "Presearch API Key"
-      description: "Your Presearch API Key for authentication. Get one at https://presearch.com/"
-    PRESEARCH_TIMEOUT:
-      type: "number"
-      title: "API Timeout"
-      description: "Timeout for Presearch API requests in milliseconds"
-      default: 10000
-      minimum: 5000
-      maximum: 30000
-    SEARCH_MAX_RESULTS:
-      type: "number"
-      title: "Max Search Results"
-      description: "Maximum number of search results to return"
-      default: 50
-      minimum: 10
-      maximum: 100
-    PRESEARCH_SAFE_SEARCH:
-      type: "string"
-      title: "Safe Search Level"
-      description: "Safe search filtering level"
-      default: "moderate"
-      enum: ["off", "moderate", "strict"]
-    PRESEARCH_DEFAULT_LANGUAGE:
-      type: "string"
-      title: "Default Language"
-      description: "Default language for search results"
-      default: "en-US"
-    CACHE_ENABLED:
-      type: "boolean"
-      title: "Cache Enabled"
-      description: "Enable response caching for better performance"
-      default: true
-    CACHE_TTL:
-      type: "number"
-      title: "Cache TTL"
-      description: "Cache time-to-live in seconds"
-      default: 300
-      minimum: 60
-      maximum: 3600
-    CACHE_MAX_KEYS:
-      type: "number"
-      title: "Cache Max Keys"
-      description: "Maximum number of cached entries"
-      default: 1000
-      minimum: 100
-      maximum: 10000
-    PRESEARCH_RETRIES:
-      type: "number"
-      title: "API Retries"
-      description: "Number of retry attempts for failed API requests."
-      default: 3
-      minimum: 0
-      maximum: 5
-    CONNECTION_POOL_MAX_SOCKETS:
-      type: "number"
-      title: "Connection Pool Max Sockets"
-      description: "Maximum number of concurrent connections in the HTTP connection pool."
-      default: 10
-      minimum: 1
-      maximum: 50
-    CONNECTION_POOL_KEEP_ALIVE:
-      type: "boolean"
-      title: "Connection Pool Keep Alive"
-      description: "Enable persistent connections for better performance."
-      default: true
-    SCRAPE_MAX_RETRIES:
-      type: "number"
-      title: "Scrape Max Retries"
-      description: "Maximum retry attempts for web scraping failures."
-      default: 3
-      minimum: 1
-      maximum: 10
-    RATE_LIMIT_MAX_REQUESTS:
-      type: "number"
-      title: "Rate Limit Max Requests"
-      description: "Maximum requests per rate limit window"
-      default: 100
-      minimum: 50
-      maximum: 1000
-    RATE_LIMIT_WINDOW_MS:
-      type: "number"
-      title: "Rate Limit Window"
-      description: "Rate limit time window in milliseconds"
-      default: 60000
-      minimum: 10000
-      maximum: 300000
-    LOG_LEVEL:
-      type: "string"
-      title: "Log Level"
-      description: "Logging level"
-      default: "info"
-      enum: ["error", "warn", "info", "debug"]
-    LOG_PRETTY:
-      type: "boolean"
-      title: "Pretty Logging"
-      description: "Enable pretty formatted logging output"
-      default: false
-
->>>>>>> 430e0239
-  exampleConfig:
-    PRESEARCH_API_KEY: "your_presearch_api_key_here"
-    PRESEARCH_TIMEOUT: 10000
-    SEARCH_MAX_RESULTS: 50
-    PRESEARCH_SAFE_SEARCH: "moderate"
-    PRESEARCH_DEFAULT_LANGUAGE: "en-US"
-    CACHE_ENABLED: true
-    CACHE_TTL: 300
-    CACHE_MAX_KEYS: 1000
-    PRESEARCH_RETRIES: 3
-    CONNECTION_POOL_MAX_SOCKETS: 10
-    CONNECTION_POOL_KEEP_ALIVE: true
-    SCRAPE_MAX_RETRIES: 3
-    RATE_LIMIT_MAX_REQUESTS: 100
-    RATE_LIMIT_WINDOW_MS: 60000
-    LOG_LEVEL: "info"
-    LOG_PRETTY: false
-
-# Tool categories
-categories:
-  - "search"
-  - "research"
-  - "scraping"
-  - "export"
-  - "utility"
-
-# Tags for discovery
-tags:
-  - "presearch"
-  - "mcp"
-  - "search"
-  - "privacy"
-  - "decentralized"
-  - "ai-tools"
-  - "web-scraping"
-  - "research"
-  - "export"
-  - "optimization"+docUrl: "https://github.com/NosytLabs/presearch-search-api-mcp#readme"